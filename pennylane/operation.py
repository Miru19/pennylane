# Copyright 2018-2020 Xanadu Quantum Technologies Inc.

# Licensed under the Apache License, Version 2.0 (the "License");
# you may not use this file except in compliance with the License.
# You may obtain a copy of the License at

#     http://www.apache.org/licenses/LICENSE-2.0

# Unless required by applicable law or agreed to in writing, software
# distributed under the License is distributed on an "AS IS" BASIS,
# WITHOUT WARRANTIES OR CONDITIONS OF ANY KIND, either express or implied.
# See the License for the specific language governing permissions and
# limitations under the License.
# pylint: disable=protected-access
r"""
This module contains the abstract base classes for defining PennyLane
operations and observables.

Description
-----------

Qubit Operations
~~~~~~~~~~~~~~~~
The :class:`Operator` class serves as a base class for operators,
and is inherited by both the :class:`Observable` class and the
:class:`Operation` class. These classes are subclassed to implement quantum operations
and measure observables in PennyLane.

* Each :class:`~.Operator` subclass represents a general type of
  map between physical states. Each instance of these subclasses
  represents either

  - an application of the operator or
  - an instruction to measure and return the respective result.

  Operators act on a sequence of wires (subsystems) using given parameter values.

* Each :class:`~.Operation` subclass represents a type of quantum operation,
  for example a unitary quantum gate. Each instance of these subclasses
  represents an application of the operation with given parameter values to
  a given sequence of wires (subsystems).

* Each  :class:`~.Observable` subclass represents a type of physical observable.
  Each instance of these subclasses represents an instruction to measure and
  return the respective result for the given parameter values on a
  sequence of wires (subsystems).

Differentiation
^^^^^^^^^^^^^^^

In general, an :class:`Operation` is differentiable (at least using the finite-difference
method) with respect to a parameter iff

* the domain of that parameter is continuous.

For an :class:`Operation` to be differentiable with respect to a parameter using the
analytic method of differentiation, it must satisfy an additional constraint:

* the parameter domain must be real.

.. note::

    These conditions are *not* sufficient for analytic differentiation. For example,
    CV gates must also define a matrix representing their Heisenberg linear
    transformation on the quadrature operators.

For gates that *are* supported via the analytic method, the gradient recipe
(with multiplier :math:`c_k`, parameter shift :math:`s_k` for parameter :math:`\phi_k`)
works as follows:

.. math:: \frac{\partial}{\partial\phi_k}O = c_k\left[O(\phi_k+s_k)-O(\phi_k-s_k)\right].

CV Operation base classes
~~~~~~~~~~~~~~~~~~~~~~~~~

Due to additional requirements, continuous-variable (CV) operations must subclass the
:class:`~.CVOperation` or :class:`~.CVObservable` classes instead of :class:`~.Operation`
and :class:`~.Observable`.

Differentiation
^^^^^^^^^^^^^^^

To enable gradient computation using the analytic method for Gaussian CV operations, in addition, you need to
provide the static class method :meth:`~.CV._heisenberg_rep` that returns the Heisenberg representation of
the operation given its list of parameters, namely:

* For Gaussian CV Operations this method should return the matrix of the linear transformation carried out by the
  operation on the vector of quadrature operators :math:`\mathbf{r}` for the given parameter
  values.

* For Gaussian CV Observables this method should return a real vector (first-order observables)
  or symmetric matrix (second-order observables) of coefficients of the quadrature
  operators :math:`\x` and :math:`\p`.

PennyLane uses the convention :math:`\mathbf{r} = (\I, \x, \p)` for single-mode operations and observables
and :math:`\mathbf{r} = (\I, \x_0, \p_0, \x_1, \p_1, \ldots)` for multi-mode operations and observables.

.. note::
    Non-Gaussian CV operations and observables are currently only supported via
    the finite-difference method of gradient computation.
"""
import abc
import itertools
import functools
import numbers
from collections.abc import Sequence
from enum import Enum, IntEnum
from pennylane.wires import Wires

import numpy as np
from numpy.linalg import multi_dot

import pennylane as qml

from .utils import _flatten, pauli_eigs
from .variable import Variable

# =============================================================================
# Wire types
# =============================================================================


class ActsOn(IntEnum):
    """Integer enumeration class
    to represent the number of wires
    an operation acts on"""

    AnyWires = -1
    AllWires = 0


AllWires = ActsOn.AllWires
"""IntEnum: An enumeration which represents all wires in the
subsystem. It is equivalent to an integer with value 0."""

AnyWires = ActsOn.AnyWires
"""IntEnum: An enumeration which represents any wires in the
subsystem. It is equivalent to an integer with value -1."""


# =============================================================================
# ObservableReturnTypes types
# =============================================================================


class ObservableReturnTypes(Enum):
    """Enumeration class to represent the return types of an observable."""

    Sample = "sample"
    Variance = "var"
    Expectation = "expval"
    Probability = "probs"

    def __repr__(self):
        """String representation of the return types."""
        return str(self.value)


Sample = ObservableReturnTypes.Sample
"""Enum: An enumeration which represents sampling an observable."""

Variance = ObservableReturnTypes.Variance
"""Enum: An enumeration which represents returning the variance of
an observable on specified wires."""

Expectation = ObservableReturnTypes.Expectation
"""Enum: An enumeration which represents returning the expectation
value of an observable on specified wires."""

Probability = ObservableReturnTypes.Probability
"""Enum: An enumeration which represents returning probabilities
of all computational basis states."""


# =============================================================================
# Class property
# =============================================================================


class ClassPropertyDescriptor:  # pragma: no cover
    """Allows a class property to be defined"""

    # pylint: disable=too-few-public-methods
    def __init__(self, fget, fset=None):
        self.fget = fget
        self.fset = fset

    def __get__(self, obj, klass=None):
        if klass is None:
            klass = type(obj)
        return self.fget.__get__(obj, klass)()

    def __set__(self, obj, value):
        if not self.fset:
            raise AttributeError("can't set attribute")
        type_ = type(obj)
        return self.fset.__get__(obj, type_)(value)

    def setter(self, func):
        """Set the function as a class method, and store as an attribute."""
        if not isinstance(func, (classmethod, staticmethod)):
            func = classmethod(func)
        self.fset = func
        return self


def classproperty(func):
    """The class property decorator"""
    if not isinstance(func, (classmethod, staticmethod)):
        func = classmethod(func)

    return ClassPropertyDescriptor(func)


# =============================================================================
# Base Operator class
# =============================================================================


class Operator(abc.ABC):
    r"""Base class for quantum operators supported by a device.

    The following class attributes must be defined for all Operators:

    * :attr:`~.Operator.num_params`
    * :attr:`~.Operator.num_wires`
    * :attr:`~.Operator.par_domain`

    Args:
        params (tuple[float, int, array, Variable]): operator parameters

    Keyword Args:
        wires (Iterable, Number, str, Wires): Iterable containing representations of the wires that the operator acts
            on, or Wires object. If not given, args[-1] is interpreted as wires.
        do_queue (bool): Indicates whether the operator should be
            immediately pushed into the Operator queue.
    """
    do_check_domain = True  #: bool: flag: should we perform a domain check for the parameters?

    @classmethod
    def _matrix(cls, *params):
        """Matrix representation of the operator
        in the computational basis.

        This is a *class method* that should be defined for all
        new operations and observables, that returns the matrix representing
        the operator in the computational basis.

        This private method allows matrices to be computed
        directly without instantiating the operators first.

        To return the matrices of *instantiated* operators,
        please use the :attr:`~.Operator.matrix` property instead.

        **Example:**

        >>> qml.RY._matrix(0.5)
        >>> array([[ 0.96891242+0.j, -0.24740396+0.j],
                   [ 0.24740396+0.j,  0.96891242+0.j]])

        Returns:
            array: matrix representation
        """
        raise NotImplementedError

    @property
    def matrix(self):
        r"""Matrix representation of an instantiated operator
        in the computational basis.

        **Example:**

        >>> U = qml.RY(0.5, wires=1)
        >>> U.matrix
        >>> array([[ 0.96891242+0.j, -0.24740396+0.j],
                   [ 0.24740396+0.j,  0.96891242+0.j]])

        Returns:
            array: matrix representation
        """
        return self._matrix(*self.parameters)

    @classmethod
    def _eigvals(cls, *params):
        """Eigenvalues of the operator.

        This is a *class method* that should be defined for all
        new operations and observables that returns the eigenvalues
        of the operator. Note that the eigenvalues are not guaranteed
        to be in any particular order.

        This private method allows eigenvalues to be computed
        directly without instantiating the operators first.

        The default implementation relies on the presence of the
        :attr:`_matrix` method.

        To return the eigenvalues of *instantiated* operators,
        please use the :attr:`~.Operator.eigvals` property instead.

        **Example:**

        >>> qml.RZ._eigvals(0.5)
        >>> array([0.96891242-0.24740396j, 0.96891242+0.24740396j])

        Returns:
            array: eigenvalue representation
        """
        return np.linalg.eigvals(cls._matrix(*params))

    @property
    def eigvals(self):
        r"""Eigenvalues of an instantiated operator.

        Note that the eigenvalues are not guaranteed to be in any
        particular order.

        **Example:**

        >>> U = qml.RZ(0.5, wires=1)
        >>> U.eigvals
        >>> array([0.96891242-0.24740396j, 0.96891242+0.24740396j])

        Returns:
            array: eigvals representation
        """
        return self._eigvals(*self.parameters)

    @property
    @abc.abstractmethod
    def num_params(self):
        """Number of parameters the operator takes."""

    @property
    @abc.abstractmethod
    def num_wires(self):
        """Number of wires the operator acts on."""

    @property
    @abc.abstractmethod
    def par_domain(self):
        """Domain of the gate parameters.

        * ``'N'``: natural numbers (including zero).
        * ``'R'``: floats.
        * ``'A'``: arrays of real or complex values.
        * ``None``: if there are no parameters.
        """

    @property
    def name(self):
        """String for the name of the operator.
        """
        return self._name

    @name.setter
    def name(self, value):
        self._name = value

    def __init__(self, *params, wires=None, do_queue=True):
        # pylint: disable=too-many-branches
        self._name = self.__class__.__name__  #: str: name of the operator
        self.queue_idx = None  #: int, None: index of the Operator in the circuit queue, or None if not in a queue

        if wires is None:
            raise ValueError("Must specify the wires that {} acts on".format(self.name))

        # turn wires into Wires object
        self._wires = Wires(wires)  #: Wires: wires on which the operator acts

        # check that the number of wires given corresponds to required number
        if (
            self.num_wires != AllWires
            and self.num_wires != AnyWires
            and len(self._wires) != self.num_wires
        ):
            raise ValueError(
                "{}: wrong number of wires. "
                "{} wires given, {} expected.".format(self.name, len(self._wires), self.num_wires)
            )

        if len(params) != self.num_params:
            raise ValueError(
                "{}: wrong number of parameters. "
                "{} parameters passed, {} expected.".format(self.name, len(params), self.num_params)
            )

        # check the validity of the params
        if self.do_check_domain:
            for p in params:
                self.check_domain(p)
        self.params = list(params)  #: list[Any]: parameters of the operator

        if do_queue:
            self.queue()

    def __str__(self):
        """Operator name and some information."""
<<<<<<< HEAD
        return "{}: {} params, {}".format(self.name, len(self.params), self.wires.tolist())
=======
        return "{}: {} params, wires {}".format(self.name, len(self.params), self.wires.tolist())
>>>>>>> 5ae6b33b

    def __repr__(self):
        """Constructor-call-like representation."""
        # FIXME using self.parameters here instead of self.params is dangerous, it assumes the params can be evaluated
        # which is only true if something suitable happens to remain in VariableRef.positional_arg_values etc. after
        # the last evaluation.
        if self.parameters:
            params = ", ".join([repr(p) for p in self.parameters])
            return "{}({}, wires={})".format(self.name, params, self.wires.tolist())
        return "{}(wires={})".format(self.name, self.wires.tolist())

    def check_domain(self, p, flattened=False):
        """Check the validity of a parameter.

        :class:`.Variable` instances can represent any real scalars (but not arrays).

        Args:
            p (Number, array, Variable): parameter to check
            flattened (bool): True means p is an element of a flattened parameter
                sequence (affects the handling of 'A' parameters)
        Raises:
            TypeError: parameter is not an element of the expected domain
            ValueError: parameter is an element of an unknown domain
        Returns:
            Number, array, Variable: p
        """
        # pylint: disable=too-many-branches
        # If parameter is a NumPy scalar, convert it into a Python scalar.
        if isinstance(p, np.ndarray) and p.ndim == 0:
            p = p.item()

        if isinstance(p, Variable):
            if self.par_domain == "A":
                raise TypeError(
                    "{}: Array parameter expected, got a Variable, "
                    "which can only represent real scalars.".format(self.name)
                )
            return p

        # p is not a Variable
        if self.par_domain == "A":
            if flattened:
                if isinstance(p, np.ndarray):
                    raise TypeError(
                        "{}: Flattened array parameter expected, got {}.".format(self.name, type(p))
                    )
            else:
                if not isinstance(p, np.ndarray):
                    raise TypeError(
                        "{}: Array parameter expected, got {}.".format(self.name, type(p))
                    )
        elif self.par_domain in ("R", "N"):
            if not isinstance(p, numbers.Real):
                raise TypeError(
                    "{}: Real scalar parameter expected, got {}.".format(self.name, type(p))
                )

            if self.par_domain == "N":
                if not isinstance(p, numbers.Integral):
                    raise TypeError(
                        "{}: Natural number parameter expected, got {}.".format(self.name, type(p))
                    )
                if p < 0:
                    raise TypeError(
                        "{}: Natural number parameter expected, got {}.".format(self.name, p)
                    )
        else:
            raise ValueError(
                "{}: Unknown parameter domain '{}'.".format(self.name, self.par_domain)
            )
        return p

    @property
    def wires(self):
        """Wires of this operator.

        Returns:
            Wires: wires
        """
        return self._wires

    @property
    def parameters(self):
        """Current parameter values.

        Fixed parameters are returned as is, free parameters represented by
        :class:`.Variable` instances are replaced by their
        current numerical value.

        Returns:
            list[Any]: parameter values
        """
        # TODO profiling
        def evaluate(p):
            """Evaluate a single parameter."""
            if isinstance(p, np.ndarray):
                # object arrays may have Variables inside them
                if p.dtype == object:
                    temp = np.array([x.val if isinstance(x, Variable) else x for x in p.flat])
                    return temp.reshape(p.shape)
                return p
            if isinstance(p, Variable):
                p = self.check_domain(p.val)
            return p

        return [evaluate(p) for p in self.params]

    def queue(self):
        """Append the operator to the Operator queue."""
        qml.QueuingContext.append_operator(self)

        return self  # so pre-constructed Observable instances can be queued and returned in a single statement


# =============================================================================
# Base Operation class
# =============================================================================


class Operation(Operator):
    r"""Base class for quantum operations supported by a device.

    As with :class:`~.Operator`, the following class attributes must be
    defined for all operations:

    * :attr:`~.Operator.num_params`
    * :attr:`~.Operator.num_wires`
    * :attr:`~.Operator.par_domain`

    The following two class attributes are optional, but in most cases
    should be clearly defined to avoid unexpected behavior during
    differentiation.

    * :attr:`~.Operation.grad_method`
    * :attr:`~.Operation.grad_recipe`

    Finally, there are some additional optional class attributes
    that may be set, and used by certain quantum optimizers:

    * :attr:`~.Operation.generator`

    Args:
        params (tuple[float, int, array, Variable]): operation parameters

    Keyword Args:
        wires (Sequence[int]): Subsystems it acts on. If not given, args[-1]
            is interpreted as wires.
        do_queue (bool): Indicates whether the operation should be
            immediately pushed into a :class:`BaseQNode` circuit queue.
            This flag is useful if there is some reason to run an Operation
            outside of a BaseQNode context.
    """
    # pylint: disable=abstract-method
    string_for_inverse = ".inv"

    @property
    def grad_method(self):
        """Gradient computation method.

        * ``'A'``: analytic differentiation using the parameter-shift method.
        * ``'F'``: finite difference numerical differentiation.
        * ``None``: the operation may not be differentiated.

        Default is ``'F'``, or ``None`` if the Operation has zero parameters.
        """
        return None if self.num_params == 0 else "F"

    grad_recipe = None
    r"""list[tuple[float]] or None: Gradient recipe for the parameter-shift method.

        This is a list with one tuple per operation parameter. For parameter
        :math:`k`, the tuple is of the form :math:`(c_k, s_k)`, resulting in
        a gradient recipe of

        .. math:: \frac{\partial}{\partial\phi_k}O = c_k\left[O(\phi_k+s_k)-O(\phi_k-s_k)\right].

        If ``None``, the default gradient recipe
        :math:`(c_k, s_k)=(1/2, \pi/2)` is assumed for every parameter.
    """

    def get_parameter_shift(self, idx):
        """Multiplier and shift for the given parameter, based on its gradient recipe.

        Args:
            idx (int): parameter index

        Returns:
            float, float: multiplier, shift
        """
        # get the gradient recipe for this parameter
        recipe = self.grad_recipe[idx]
        multiplier, shift = (0.5, np.pi / 2) if recipe is None else recipe

        # internal multiplier in the Variable
        var_mult = self.params[idx].mult

        multiplier *= var_mult
        if var_mult != 0:
            # zero multiplier means the shift is unimportant
            shift /= var_mult
        return multiplier, shift

    @property
    def generator(self):
        r"""Generator of the operation.

        A length-2 list ``[generator, scaling_factor]``, where

        * ``generator`` is an existing PennyLane
          operation class or :math:`2\times 2` Hermitian array
          that acts as the generator of the current operation

        * ``scaling_factor`` represents a scaling factor applied
          to the generator operation

        For example, if :math:`U(\theta)=e^{i0.7\theta \sigma_x}`, then
        :math:`\sigma_x`, with scaling factor :math:`s`, is the generator
        of operator :math:`U(\theta)`:

        .. code-block:: python

            generator = [PauliX, 0.7]

        Default is ``[None, 1]``, indicating the operation has no generator.
        """
        return [None, 1]

    @property
    def inverse(self):
        """Boolean determining if the inverse of the operation was requested.
        """
        return self._inverse

    @inverse.setter
    def inverse(self, boolean):
        self._inverse = boolean

    @staticmethod
    def decomposition(*params, wires):
        """Returns a template decomposing the operation into other
        quantum operations."""
        raise NotImplementedError

    def inv(self):
        """Inverts the operation, such that the inverse will
        be used for the computations by the specific device.

        This method concatenates a string to the name of the operation,
        to indicate that the inverse will be used for computations.

        Any subsequent call of this method will toggle between the original
        operation and the inverse of the operation.

        Returns:
            :class:`Operator`: operation to be inverted
        """
        self.inverse = not self._inverse
        return self

    @property
    def matrix(self):
        op_matrix = self._matrix(*self.parameters)

        if self.inverse:
            return op_matrix.conj().T

        return op_matrix

    @property
    def eigvals(self):
        op_eigvals = self._eigvals(*self.parameters)

        if self.inverse:
            return op_eigvals.conj()

        return op_eigvals

    @property
    def base_name(self):
        """Get base name of the operator.
        """
        return self.__class__.__name__

    @property
    def name(self):
        """Get and set the name of the operator.
        """
        return self._name + Operation.string_for_inverse if self.inverse else self._name

    def __init__(self, *params, wires=None, do_queue=True):

        self._inverse = False

        # check the grad_method validity
        if self.par_domain == "N":
            assert (
                self.grad_method is None
            ), "An operation may only be differentiated with respect to real scalar parameters."
        elif self.par_domain == "A":
            assert self.grad_method in (
                None,
                "F",
            ), "Operations that depend on arrays containing free variables may only be differentiated using the F method."

        # check the grad_recipe validity
        if self.grad_method == "A":
            if self.grad_recipe is None:
                # default recipe for every parameter
                self.grad_recipe = [None] * self.num_params
            else:
                assert (
                    len(self.grad_recipe) == self.num_params
                ), "Gradient recipe must have one entry for each parameter!"
        else:
            assert self.grad_recipe is None, "Gradient recipe is only used by the A method!"

        super().__init__(*params, wires=wires, do_queue=do_queue)


class DiagonalOperation(Operation):
    r"""Base class for diagonal quantum operations supported by a device.

    As with :class:`~.Operation`, the following class attributes must be
    defined for all operations:

    * :attr:`~.Operator.num_params`
    * :attr:`~.Operator.num_wires`
    * :attr:`~.Operator.par_domain`

    The following two class attributes are optional, but in most cases
    should be clearly defined to avoid unexpected behavior during
    differentiation.

    * :attr:`~.Operation.grad_method`
    * :attr:`~.Operation.grad_recipe`

    Finally, there are some additional optional class attributes
    that may be set, and used by certain quantum optimizers:

    * :attr:`~.Operation.generator`

    Args:
        params (tuple[float, int, array, Variable]): operation parameters

    Keyword Args:
        wires (Sequence[int]): Subsystems it acts on. If not given, args[-1]
            is interpreted as wires.
        do_queue (bool): Indicates whether the operation should be
            immediately pushed into a :class:`BaseQNode` circuit queue.
            This flag is useful if there is some reason to run an Operation
            outside of a BaseQNode context.
    """
    # pylint: disable=abstract-method

    @classmethod
    def _eigvals(cls, *params):
        """Eigenvalues of the operator.

        The order of the eigenvalues needs to match the order of
        the computational basis vectors.

        This is a *class method* that must be defined for all
        new diagonal operations, that returns the eigenvalues
        of the operator in the computational basis.

        This private method allows eigenvalues to be computed
        directly without instantiating the operators first.

        To return the eigenvalues of *instantiated* operators,
        please use the :attr:`~.Operator.eigvals` property instead.

        **Example:**

        >>> qml.RZ._eigvals(0.5)
        >>> array([0.96891242-0.24740396j, 0.96891242+0.24740396j])

        Returns:
            array: eigenvalue representation
        """
        raise NotImplementedError

    @property
    def eigvals(self):
        r"""Eigenvalues of an instantiated diagonal operation.

        The order of the eigenvalues needs to match the order of
        the computational basis vectors.

        **Example:**

        >>> U = qml.RZ(0.5, wires=1)
        >>> U.eigvals
        >>> array([0.96891242-0.24740396j, 0.96891242+0.24740396j])

        Returns:
            array: eigvals representation
        """
        return super().eigvals

    @classmethod
    def _matrix(cls, *params):
        return np.diag(cls._eigvals(*params))


# =============================================================================
# Base Observable class
# =============================================================================


class Observable(Operator):
    """Base class for observables supported by a device.

    :class:`Observable` is used to describe Hermitian quantum observables.

    As with :class:`~.Operator`, the following class attributes must be
    defined for all observables:

    * :attr:`~.Operator.num_params`
    * :attr:`~.Operator.num_wires`
    * :attr:`~.Operator.par_domain`

    Args:
        params (tuple[float, int, array, Variable]): observable parameters

    Keyword Args:
        wires (Sequence[int]): subsystems it acts on.
            Currently, only one subsystem is supported.
        do_queue (bool): Indicates whether the operation should be
            immediately pushed into the Operator queue.
    """

    # pylint: disable=abstract-method
    return_type = None

    @classmethod
    def _eigvals(cls, *params):
        """Eigenvalues of the observable.

        The order of the eigenvalues needs to match the order of
        the computational basis vectors when the observable is
        diagonalized using :attr:`diagonalizing_gates`.

        This is a *class method* that must be defined for all
        new diagonal operations, that returns the eigenvalues
        of the operator in the computational basis.

        This private method allows eigenvalues to be computed
        directly without instantiating the operators first.

        To return the eigenvalues of *instantiated* operators,
        please use the :attr:`~.Operator.eigvals` property instead.

        **Example:**

        >>> qml.PauliZ._eigvals()
        >>> array([1, -1])

        Returns:
            array: eigenvalue representation
        """
        raise NotImplementedError

    @property
    def eigvals(self):
        r"""Eigenvalues of an instantiated observable.

        The order of the eigenvalues needs to match the order of
        the computational basis vectors when the observable is
        diagonalized using :attr:`diagonalizing_gates`. This is a requirement for using qubit observables in quantum functions.

        **Example:**

        >>> U = qml.PauliZ(wires=1)
        >>> U.eigvals
        >>> array([1, -1])

        Returns:
            array: eigvals representation
        """
        return super().eigvals

    def __init__(self, *params, wires=None, do_queue=True):
        # extract the arguments
        if wires is None:
            wires = params[-1]
            params = params[:-1]

        super().__init__(*params, wires=wires, do_queue=do_queue)

    def __repr__(self):
        """Constructor-call-like representation."""
        temp = super().__repr__()

        if self.return_type is None:
            return temp

        if self.return_type is Probability:
            return repr(self.return_type) + "(wires={})".format(self.wires.tolist())

        return repr(self.return_type) + "(" + temp + ")"

    def __matmul__(self, other):
        if isinstance(other, Tensor):
            return other.__rmatmul__(self)

        if isinstance(other, Observable):
            return Tensor(self, other)

        raise ValueError("Can only perform tensor products between observables.")

    def diagonalizing_gates(self):
        r"""Returns the list of operations such that they
        diagonalize the observable in the computational basis.

        Returns:
            list(qml.Operation): A list of gates that diagonalize
            the observable in the computational basis.
        """
        raise NotImplementedError


class Tensor(Observable):
    """Container class representing tensor products of observables.

    To create a tensor, simply initiate it like so:

    >>> T = Tensor(qml.PauliX(0), qml.Hermitian(A, [1, 2]))

    You can also create a tensor from other Tensors:

    >>> T = Tensor(T, qml.PauliZ(4))

    The ``@`` symbol can be used as a tensor product operation:

    >>> T = qml.PauliX(0) @ qml.Hadamard(2)
    """

    # pylint: disable=abstract-method
    return_type = None
    tensor = True
    par_domain = None

    def __init__(self, *args):  # pylint: disable=super-init-not-called

        self._eigvals_cache = None
        self.obs = []

        for o in args:
            if isinstance(o, Tensor):
                self.obs.extend(o.obs)
            elif isinstance(o, Observable):
                self.obs.append(o)
            else:
                raise ValueError("Can only perform tensor products between observables.")

    def __str__(self):
        """Print the tensor product and some information."""
        return "Tensor product {}: {} params, wires {}".format(
            [i.name for i in self.obs], len(self.params), self.wires.tolist()
        )

    def __repr__(self):
        """Constructor-call-like representation."""
        return "Tensor(" + ", ".join([repr(o) for o in self.obs]) + ")"

    @property
    def name(self):
        """All constituent observable names making up the tensor product.

        Returns:
            list[str]: list containing all observable names
        """
        return [o.name for o in self.obs]

    @property
    def num_wires(self):
        """Number of wires the tensor product acts on.

        Returns:
            int: number of wires
        """
        return len(self.wires)

    @property
    def wires(self):
        """All wires in the system the tensor product acts on.

        Returns:
            Wires: wires addressed by the observables in the tensor product
        """
        return Wires([o.wires for o in self.obs])

    @property
    def params(self):
        """Raw parameters of all constituent observables in the tensor product.

        Returns:
            list[Any]: flattened list containing all dependent parameters
        """
        return [p for sublist in [o.params for o in self.obs] for p in sublist]

    @property
    def num_params(self):
        """Raw parameters of all constituent observables in the tensor product.

        Returns:
            list[Any]: flattened list containing all dependent parameters
        """
        return len(self.params)

    @property
    def parameters(self):
        """Evaluated parameter values of all constituent observables in the tensor product.

        Returns:
            list[list[Any]]: nested list containing the parameters per observable
            in the tensor product
        """
        return [o.parameters for o in self.obs]

    @property
    def non_identity_obs(self):
        """Returns the non-identity observables contained in the tensor product.

        Returns:
            list[:class:`~.Observable`]: list containing the non-identity observables
            in the tensor product
        """
        return [obs for obs in self.obs if not isinstance(obs, qml.Identity)]

    def __matmul__(self, other):
        if isinstance(other, Tensor):
            self.obs.extend(other.obs)
            return self

        if isinstance(other, Observable):
            self.obs.append(other)
            return self

        raise ValueError("Can only perform tensor products between observables.")

    def __rmatmul__(self, other):
        if isinstance(other, Observable):
            self.obs[:0] = [other]
            return self

        raise ValueError("Can only perform tensor products between observables.")

    __imatmul__ = __matmul__

    @property
    def eigvals(self):
        """Return the eigenvalues of the specified tensor product observable.

        This method uses pre-stored eigenvalues for standard observables where
        possible.

        Returns:
            array[float]: array containing the eigenvalues of the tensor product
            observable
        """
        if self._eigvals_cache is not None:
            return self._eigvals_cache

        standard_observables = {"PauliX", "PauliY", "PauliZ", "Hadamard"}

        # observable should be Z^{\otimes n}
        self._eigvals_cache = pauli_eigs(len(self.wires))

        # TODO: check for edge cases of the sorting, e.g. Tensor(Hermitian(obs, wires=[0, 2]),
        # Hermitian(obs, wires=[1, 3, 4])
        # Sorting the observables based on wires, so that the order of
        # the eigenvalues is correct
<<<<<<< HEAD
        obs_sorted = sorted(
            self.obs, key=lambda x: x.wires.tolist()
        )  # TODO: !!! AT THIS STAGE WE DO NOT KNOW THE ORDER
=======
        obs_sorted = sorted(self.obs, key=lambda x: x.wires.tolist())
>>>>>>> 5ae6b33b

        # check if there are any non-standard observables (such as Identity)
        if set(self.name) - standard_observables:
            # Tensor product of observables contains a mixture
            # of standard and non-standard observables
            self._eigvals_cache = np.array([1])
            for k, g in itertools.groupby(obs_sorted, lambda x: x.name in standard_observables):
                if k:
                    # Subgroup g contains only standard observables.
                    self._eigvals_cache = np.kron(self._eigvals_cache, pauli_eigs(len(list(g))))
                else:
                    # Subgroup g contains only non-standard observables.
                    for ns_ob in g:
                        # loop through all non-standard observables
                        self._eigvals_cache = np.kron(self._eigvals_cache, ns_ob.eigvals)

        return self._eigvals_cache

    def diagonalizing_gates(self):
        """Return the gate set that diagonalizes a circuit according to the
        specified tensor observable.

        This method uses pre-stored eigenvalues for standard observables where
        possible and stores the corresponding eigenvectors from the eigendecomposition.

        Returns:
            list: list containing the gates diagonalizing the tensor observable
        """
        diag_gates = []
        for o in self.obs:
            diag_gates.extend(o.diagonalizing_gates())

        return diag_gates

    @property
    def matrix(self):
        r"""Matrix representation of the tensor operator
        in the computational basis.

        **Example:**

        Note that the returned matrix *only includes explicitly
        declared observables* making up the tensor product;
        that is, it only returns the matrix for the specified
        subsystem it is defined for.

        >>> O = qml.PauliZ(0) @ qml.PauliZ(2)
        >>> O.matrix
        array([[ 1,  0,  0,  0],
               [ 0, -1,  0,  0],
               [ 0,  0, -1,  0],
               [ 0,  0,  0,  1]])

        To get the full :math:`2^3\times 2^3` Hermitian matrix
        acting on the 3-qubit system, the identity on wire 1
        must be explicitly included:

        >>> O = qml.PauliZ(0) @ qml.Identity(1) @ qml.PauliZ(2)
        >>> O.matrix
        array([[ 1.,  0.,  0.,  0.,  0.,  0.,  0.,  0.],
               [ 0., -1.,  0., -0.,  0., -0.,  0., -0.],
               [ 0.,  0.,  1.,  0.,  0.,  0.,  0.,  0.],
               [ 0., -0.,  0., -1.,  0., -0.,  0., -0.],
               [ 0.,  0.,  0.,  0., -1., -0., -0., -0.],
               [ 0., -0.,  0., -0., -0.,  1., -0.,  0.],
               [ 0.,  0.,  0.,  0., -0., -0., -1., -0.],
               [ 0., -0.,  0., -0., -0.,  0., -0.,  1.]])

        Returns:
            array: matrix representation
        """
        # group the observables based on what wires they act on
        U_list = []
        for _, g in itertools.groupby(self.obs, lambda x: x.wires.tolist()):
            # extract the matrices of each diagonalizing gate
            mats = [i.matrix for i in g]

            if len(mats) > 1:
                # multiply all unitaries together before appending
                mats = [multi_dot(mats)]

            # append diagonalizing unitary for specific wire to U_list
            U_list.append(mats[0])

        # Return the Hermitian matrix representing the observable
        # over the defined wires.
        return functools.reduce(np.kron, U_list)

    def prune(self):
        """Returns a pruned tensor product of observables by removing :class:`~.Identity` instances from
        the observables building up the :class:`~.Tensor`.

        The ``return_type`` attribute is preserved while pruning.

        If the tensor product only contains one observable, then this observable instance is
        returned.

        Note that, as a result, this method can return observables that are not a :class:`~.Tensor`
        instance.

        **Example:**

        Pruning that returns a :class:`~.Tensor`:

        >>> O = qml.PauliZ(0) @ qml.Identity(1) @ qml.PauliZ(2)
        >>> O.prune()
        <pennylane.operation.Tensor at 0x7fc1642d1590
        >>> [(o.name, o.wires) for o in O.prune().obs]
        [('PauliZ', [0]), ('PauliZ', [2])]

        Pruning that returns a single observable:

        >>> O = qml.PauliZ(0) @ qml.Identity(1)
        >>> O_pruned = O.prune()
        >>> (O_pruned.name, O_pruned.wires)
        ('PauliZ', [0])

        Returns:
            ~.Observable: the pruned tensor product of observables
        """
        if len(self.non_identity_obs) == 0:
            # Return a single Identity as the tensor only contains Identities
            obs = qml.Identity(0)
        elif len(self.non_identity_obs) == 1:
            obs = self.non_identity_obs[0]
        else:
            obs = Tensor(*self.non_identity_obs)

        obs.return_type = self.return_type
        return obs


# =============================================================================
# CV Operations and observables
# =============================================================================


class CV:
    """A mixin base class denoting a continuous-variable operation."""

    # pylint: disable=no-member

    def heisenberg_expand(self, U, num_wires):
        """Expand the given local Heisenberg-picture array into a full-system one.

        Args:
            U (array[float]): array to expand (expected to be of the dimension ``1+2*self.num_wires``)
            num_wires (int): total number of wires in the quantum circuit. If zero, return ``U`` as is.

        Raises:
            ValueError: if the size of the input matrix is invalid or `num_wires` is incorrect

        Returns:
            array[float]: expanded array, dimension ``1+2*num_wires``
        """

<<<<<<< HEAD
        # TODO: !!! re-assess this function for non-consec wires
=======
        # TODO: re-assess this function for non-consec wires
>>>>>>> 5ae6b33b
        U_dim = len(U)
        nw = len(self.wires)

        if U.ndim > 2:
            raise ValueError("Only order-1 and order-2 arrays supported.")

        if U_dim != 1 + 2 * nw:
            raise ValueError("{}: Heisenberg matrix is the wrong size {}.".format(self.name, U_dim))

        if num_wires == 0 or self.wires.tolist() == list(range(num_wires)):
            # no expansion necessary (U is a full-system matrix in the correct order)
            return U

        if num_wires < len(self.wires):
            raise ValueError(
                "{}: Number of wires {} is too small to fit Heisenberg matrix".format(
                    self.name, num_wires
                )
            )

        # expand U into the I, x_0, p_0, x_1, p_1, ... basis
        dim = 1 + num_wires * 2

        def loc(w):
            "Returns the slice denoting the location of (x_w, p_w) in the basis."
            ind = 2 * w + 1
            return slice(ind, ind + 2)

        if U.ndim == 1:
            W = np.zeros(dim)
            W[0] = U[0]
            for k, w in enumerate(self.wires.tolist()):
                W[loc(w)] = U[loc(k)]
        elif U.ndim == 2:
            if isinstance(self, Observable):
                W = np.zeros((dim, dim))
            else:
                W = np.eye(dim)

            W[0, 0] = U[0, 0]

            for k1, w1 in enumerate(self.wires.tolist()):
                s1 = loc(k1)
                d1 = loc(w1)

                # first column
                W[d1, 0] = U[s1, 0]
                # first row (for gates, the first row is always (1, 0, 0, ...), but not for observables!)
                W[0, d1] = U[0, s1]

                for k2, w2 in enumerate(self.wires.tolist()):
                    W[d1, loc(w2)] = U[s1, loc(k2)]  # block k1, k2 in U goes to w1, w2 in W.
        return W

    @staticmethod
    def _heisenberg_rep(p):
        r"""Heisenberg picture representation of the operation.

        * For Gaussian CV gates, this method returns the matrix of the linear
          transformation carried out by the gate for the given parameter values.
          The method is not defined for non-Gaussian gates.

          **The existence of this method is equivalent to setting** ``grad_method = 'A'``.

        * For observables, returns a real vector (first-order observables) or
          symmetric matrix (second-order observables) of expansion coefficients
          of the observable.

        For single-mode Operations we use the basis :math:`\mathbf{r} = (\I, \x, \p)`.
        For multi-mode Operations we use the basis :math:`\mathbf{r} = (\I, \x_0, \p_0, \x_1, \p_1, \ldots)`.

        .. note::

            For gates, we assume that the inverse transformation is obtained
            by negating the first parameter.

        Args:
            p (Sequence[float]): parameter values for the transformation

        Returns:
            array[float]: :math:`\tilde{U}` or :math:`q`
        """
        # pylint: disable=unused-argument
        return None

    @classproperty
    def supports_heisenberg(self):
        """Returns True iff the CV Operation has overridden the :meth:`~.CV._heisenberg_rep`
        static method, thereby indicating that it is Gaussian and does not block the use
        of the parameter-shift differentiation method if found between the differentiated gate
        and an observable.
        """
        return CV._heisenberg_rep != self._heisenberg_rep


class CVOperation(CV, Operation):
    """Base class for continuous-variable quantum operations."""

    # pylint: disable=abstract-method

    @classproperty
    def supports_parameter_shift(self):
        """Returns True iff the CV Operation supports the parameter-shift differentiation method.
        This means that it has ``grad_method='A'`` and
        has overridden the :meth:`~.CV._heisenberg_rep` static method.
        """
        return self.grad_method == "A" and self.supports_heisenberg

    def heisenberg_pd(self, idx):
        """Partial derivative of the Heisenberg picture transform matrix.

        Computed using grad_recipe.

        Args:
            idx (int): index of the parameter with respect to which the
                partial derivative is computed.
        Returns:
            array[float]: partial derivative
        """
        # get the gradient recipe for this parameter
        recipe = self.grad_recipe[idx]
        multiplier = 0.5 if recipe is None else recipe[0]
        shift = np.pi / 2 if recipe is None else recipe[1]

        p = self.parameters
        # evaluate the transform at the shifted parameter values
        p[idx] += shift
        U2 = self._heisenberg_rep(p)  # pylint: disable=assignment-from-none
        p[idx] -= 2 * shift
        U1 = self._heisenberg_rep(p)  # pylint: disable=assignment-from-none
        return (U2 - U1) * multiplier  # partial derivative of the transformation

    def heisenberg_tr(self, num_wires, inverse=False):
        r"""Heisenberg picture representation of the linear transformation carried
        out by the gate at current parameter values.

        Given a unitary quantum gate :math:`U`, we may consider its linear
        transformation in the Heisenberg picture, :math:`U^\dagger(\cdot) U`.

        If the gate is Gaussian, this linear transformation preserves the polynomial order
        of any observables that are polynomials in :math:`\mathbf{r} = (\I, \x_0, \p_0, \x_1, \p_1, \ldots)`.
        This also means it maps :math:`\text{span}(\mathbf{r})` into itself:

        .. math:: U^\dagger \mathbf{r}_i U = \sum_j \tilde{U}_{ij} \mathbf{r}_j

        For Gaussian CV gates, this method returns the transformation matrix for
        the current parameter values of the Operation. The method is not defined
        for non-Gaussian (and non-CV) gates.

        Args:
            num_wires (int): total number of wires in the quantum circuit
            inverse  (bool): if True, return the inverse transformation instead

        Raises:
            RuntimeError: if the specified operation is not Gaussian or is missing the `_heisenberg_rep` method

        Returns:
            array[float]: :math:`\tilde{U}`, the Heisenberg picture representation of the linear transformation
        """
        p = self.parameters
        if inverse:
            if self.par_domain == "A":
                # TODO: expand this for the new par domain class, for non-unitary matrices.
                p[0] = np.linalg.inv(p[0])
            else:
                p[0] = -p[0]  # negate first parameter
        U = self._heisenberg_rep(p)  # pylint: disable=assignment-from-none

        # not defined?
        if U is None:
            raise RuntimeError(
                "{} is not a Gaussian operation, or is missing the _heisenberg_rep method.".format(
                    self.name
                )
            )

        return self.heisenberg_expand(U, num_wires)


class CVObservable(CV, Observable):
    r"""Base class for continuous-variable observables.

    The class attribute :attr:`~.ev_order` can be defined to indicate
    to PennyLane whether the corresponding CV observable is a polynomial in the
    quadrature operators. If so,

    * ``ev_order = 1`` indicates a first order polynomial in quadrature
      operators :math:`(\x, \p)`.

    * ``ev_order = 2`` indicates a second order polynomial in quadrature
      operators :math:`(\x, \p)`.

    If :attr:`~.ev_order` is not ``None``, then the Heisenberg representation
    of the observable should be defined in the static method :meth:`~.CV._heisenberg_rep`,
    returning an array of the correct dimension.
    """
    # pylint: disable=abstract-method
    ev_order = None  #: None, int: if not None, the observable is a polynomial of the given order in `(x, p)`.

    def heisenberg_obs(self, num_wires):
        r"""Representation of the observable in the position/momentum operator basis.

        Returns the expansion :math:`q` of the observable, :math:`Q`, in the
        basis :math:`\mathbf{r} = (\I, \x_0, \p_0, \x_1, \p_1, \ldots)`.

        * For first-order observables returns a real vector such
          that :math:`Q = \sum_i q_i \mathbf{r}_i`.

        * For second-order observables returns a real symmetric matrix
          such that :math:`Q = \sum_{ij} q_{ij} \mathbf{r}_i \mathbf{r}_j`.

        Args:
            num_wires (int): total number of wires in the quantum circuit
        Returns:
            array[float]: :math:`q`
        """
        p = self.parameters
        U = self._heisenberg_rep(p)  # pylint: disable=assignment-from-none
        return self.heisenberg_expand(U, num_wires)<|MERGE_RESOLUTION|>--- conflicted
+++ resolved
@@ -396,11 +396,8 @@
 
     def __str__(self):
         """Operator name and some information."""
-<<<<<<< HEAD
-        return "{}: {} params, {}".format(self.name, len(self.params), self.wires.tolist())
-=======
         return "{}: {} params, wires {}".format(self.name, len(self.params), self.wires.tolist())
->>>>>>> 5ae6b33b
+
 
     def __repr__(self):
         """Constructor-call-like representation."""
@@ -1074,13 +1071,9 @@
         # Hermitian(obs, wires=[1, 3, 4])
         # Sorting the observables based on wires, so that the order of
         # the eigenvalues is correct
-<<<<<<< HEAD
         obs_sorted = sorted(
             self.obs, key=lambda x: x.wires.tolist()
         )  # TODO: !!! AT THIS STAGE WE DO NOT KNOW THE ORDER
-=======
-        obs_sorted = sorted(self.obs, key=lambda x: x.wires.tolist())
->>>>>>> 5ae6b33b
 
         # check if there are any non-standard observables (such as Identity)
         if set(self.name) - standard_observables:
@@ -1237,11 +1230,7 @@
             array[float]: expanded array, dimension ``1+2*num_wires``
         """
 
-<<<<<<< HEAD
         # TODO: !!! re-assess this function for non-consec wires
-=======
-        # TODO: re-assess this function for non-consec wires
->>>>>>> 5ae6b33b
         U_dim = len(U)
         nw = len(self.wires)
 
