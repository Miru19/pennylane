--- conflicted
+++ resolved
@@ -69,11 +69,8 @@
     "SX": qml.SX(wires=[0]),
     "Toffoli": qml.Toffoli(wires=[0, 1, 2]),
     "QFT": qml.QFT(wires=[0, 1, 2]),
-<<<<<<< HEAD
+    "IsingXX": qml.IsingXX(0, wires=[0, 1]),
     "IsingZZ": qml.IsingZZ(0, wires=[0, 1]),
-=======
-    "IsingXX": qml.IsingXX(0, wires=[0, 1]),
->>>>>>> 012704f3
     "SingleExcitation": qml.SingleExcitation(0, wires=[0, 1]),
     "SingleExcitationPlus": qml.SingleExcitationPlus(0, wires=[0, 1]),
     "SingleExcitationMinus": qml.SingleExcitationMinus(0, wires=[0, 1]),
@@ -193,11 +190,8 @@
 # list of all non-parametrized two-qubit gates
 two_qubit = [(qml.CNOT, CNOT), (qml.SWAP, SWAP), (qml.ISWAP, ISWAP), (qml.CZ, CZ), (qml.CY, CY)]
 # list of all parametrized two-qubit gates
-<<<<<<< HEAD
-two_qubit_param = [(qml.CRX, crx), (qml.CRY, cry), (qml.CRZ, crz), (qml.IsingZZ, IsingZZ)]
-=======
-two_qubit_param = [(qml.CRX, crx), (qml.CRY, cry), (qml.CRZ, crz), (qml.IsingXX, IsingXX)]
->>>>>>> 012704f3
+two_qubit_param = [(qml.CRX, crx), (qml.CRY, cry), (qml.CRZ, crz), (qml.IsingXX, IsingXX),
+                   (qml.IsingZZ, IsingZZ)]
 two_qubit_multi_param = [(qml.CRot, crot)]
 # list of all three-qubit gates
 three_qubit = [(qml.Toffoli, toffoli), (qml.CSWAP, CSWAP)]
