--- conflicted
+++ resolved
@@ -46,38 +46,8 @@
 
     features = list(qml.math.toarray(features))
 
-<<<<<<< HEAD
-    if set(features) != {0, 1}:
+    if not set(features).issubset({0, 1}):
         raise ValueError(f"Basis state must only consist of 0s and 1s; got {features}")
-=======
-        n_features = shape[0]
-        if n_features != len(wires):
-            raise ValueError(f"Features must be of length {len(wires)}; got length {n_features}.")
-
-        features = list(qml.math.toarray(features))
-
-        if not set(features).issubset({0, 1}):
-            raise ValueError(f"Basis state must only consist of 0s and 1s; got {features}")
-
-        return features
-
-    # non-tape mode
-    check_type(
-        features,
-        [Iterable],
-        msg="Features must be iterable; got type {}".format(type(features)),
-    )
-
-    expected_shape = (len(wires),)
-    check_shape(
-        features,
-        expected_shape,
-        msg="Features must be of shape {}; got {}" "".format(expected_shape, get_shape(features)),
-    )
-
-    if any([b not in [0, 1] for b in features]):
-        raise ValueError("Basis state must only consist of 0s and 1s; got {}".format(features))
->>>>>>> 13aead44
 
     return features
 
