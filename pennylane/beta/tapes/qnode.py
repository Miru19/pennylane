# Copyright 2018-2020 Xanadu Quantum Technologies Inc.

# Licensed under the Apache License, Version 2.0 (the "License");
# you may not use this file except in compliance with the License.
# You may obtain a copy of the License at

#     http://www.apache.org/licenses/LICENSE-2.0

# Unless required by applicable law or agreed to in writing, software
# distributed under the License is distributed on an "AS IS" BASIS,
# WITHOUT WARRANTIES OR CONDITIONS OF ANY KIND, either express or implied.
# See the License for the specific language governing permissions and
# limitations under the License.
"""
This module contains the QNode class and qnode decorator.
"""
from collections.abc import Sequence
from functools import lru_cache, update_wrapper

import numpy as np

<<<<<<< HEAD
from pennylane._device import Device, QuantumFunctionError
=======
import pennylane as qml
from pennylane import Device
>>>>>>> ec6e997b
from pennylane.beta.queuing import MeasurementProcess
from pennylane.beta.tapes import QuantumTape, QubitParamShiftTape, CVParamShiftTape, ReversibleTape
from pennylane.beta.interfaces.autograd import AutogradInterface


class QNode:
    """Represents a quantum node in the hybrid computational graph.

    A *quantum node* contains a :ref:`quantum function <intro_vcirc_qfunc>`
    (corresponding to a :ref:`variational circuit <glossary_variational_circuit>`)
    and the computational device it is executed on.

    The QNode calls the quantum function to construct a :class:`~.QuantumTape` instance representing
    the quantum circuit.

    .. note::

        As the quantum tape is a *beta* feature, the standard PennyLane
        measurement functions cannot be used. You will need to instead
        import modified measurement functions within the quantum tape:

        >>> from pennylane.beta.queuing import expval, var, sample, probs

    Args:
        func (callable): a quantum function
        device (~.Device): a PennyLane-compatible device
        interface (str): The interface that will be used for classical backpropagation.
            This affects the types of objects that can be passed to/returned from the QNode:

            * ``interface='autograd'``: Allows autograd to backpropagate
              through the QNode. The QNode accepts default Python types
              (floats, ints, lists) as well as NumPy array arguments,
              and returns NumPy arrays.

            * ``interface='torch'``: Allows PyTorch to backpropogate
              through the QNode. The QNode accepts and returns Torch tensors.

            * ``interface='tf'``: Allows TensorFlow in eager mode to backpropogate
              through the QNode. The QNode accepts and returns
              TensorFlow ``tf.Variable`` and ``tf.tensor`` objects.

            * ``None``: The QNode accepts default Python types
              (floats, ints, lists) as well as NumPy array arguments,
              and returns NumPy arrays. It does not connect to any
              machine learning library automatically for backpropagation.

        diff_method (str, None): the method of differentiation to use in the created QNode

            * ``"best"``: Best available method. Uses classical backpropagation or the
              device directly to compute the gradient if supported, otherwise will use
              the analytic parameter-shift rule where possible with finite-difference as a fallback.

            * ``"backprop"``: Use classical backpropagation. Only allowed on simulator
              devices that are classically end-to-end differentiable, for example
              :class:`default.tensor.tf <~.DefaultTensorTF>`. Note that the returned
              QNode can only be used with the machine-learning framework supported
              by the device.

            * ``"reversible"``: Uses a reversible method for computing the gradient.
              This method is similar to ``"backprop"``, but trades off increased
              runtime with significantly lower memory usage. Compared to the
              parameter-shift rule, the reversible method can be faster or slower,
              depending on the density and location of parametrized gates in a circuit.
              Only allowed on (simulator) devices with the "reversible" capability,
              for example :class:`default.qubit <~.DefaultQubit>`.

            * ``"device"``: Queries the device directly for the gradient.
              Only allowed on devices that provide their own gradient computation.

            * ``"parameter-shift"``: Use the analytic parameter-shift
              rule for all supported quantum operation arguments, with finite-difference
              as a fallback.

            * ``"finite-diff"``: Uses numerical finite-differences for all quantum operation
              arguments.

    Keyword Args:
        h=1e-7 (float): step size for the finite difference method
        order=1 (int): The order of the finite difference method to use. ``1`` corresponds
            to forward finite differences, ``2`` to centered finite differences.

    **Example**

    >>> from pennylane.beta.queuing import expval, var, sample, probs
    >>> from pennylane.beta.tapes import QNode
    >>> def circuit(x):
    ...     qml.RX(x, wires=0)
    ...     return expval(qml.PauliZ(0))
    >>> dev = qml.device("default.qubit", wires=1)
    >>> qnode = QNode(circuit, dev)
    """

    # pylint:disable=too-many-instance-attributes

    def __init__(self, func, device, interface="autograd", diff_method="best", **diff_options):

        if interface is not None and interface not in self.INTERFACE_MAP:
            raise qml.QuantumFunctionError(
                f"Unknown interface {interface}. Interface must be "
                f"one of {self.INTERFACE_MAP.values()}."
            )

        if not isinstance(device, Device):
            raise qml.QuantumFunctionError(
                "Invalid device. Device must be a valid PennyLane device."
            )

        self.func = func
        self.device = device
        self.qtape = None

        self._tape, self.interface, self.diff_method = self.get_tape(device, interface, diff_method)
        self.diff_options = diff_options or {}
        self.diff_options["method"] = self.diff_method

        self.dtype = np.float64
        self.max_expansion = 2

    @staticmethod
    def get_tape(device, interface, diff_method="best"):
        """Determine the best QuantumTape, differentiation method, and interface
        for a requested device, interface, and diff method.

        Args:
            device (.Device): PennyLane device
            interface (str): name of the requested interface
            diff_method (str): The requested method of differentiation. One of
                ``"best"``, ``"backprop"``, ``"reversible"``, ``"device"``,
                ``"parameter-shift"``, or ``"finite-diff"``.

        Returns:
            tuple[.QuantumTape, str, str]: tuple containing the compatible
            QuantumTape, the interface to apply, and the method argument
            to pass to the ``QuantumTape.jacobian`` method
        """

        if diff_method == "best":
            return QNode.get_best_method(device, interface)

        if diff_method == "backprop":
            return QNode._validate_backprop_method(device, interface)

        if diff_method == "reversible":
            return ReversibleTape, interface, "analytic"

        if diff_method == "device":
            return QNode._validate_device_method(device, interface)

        if diff_method == "parameter-shift":
            return QNode._get_parameter_shift_tape(device), interface, "analytic"

        if diff_method == "finite-diff":
            return QuantumTape, interface, "numeric"

        raise qml.QuantumFunctionError(
            f"Differentiation method {diff_method} not recognized. Allowed "
            "options are ('best', 'parameter-shift', 'backprop', 'finite-diff', 'device', 'reversible')."
        )

    @staticmethod
    def get_best_method(device, interface):
        """Returns the 'best' QuantumTape and differentiation method
        for a particular device and interface combination.

        This method attempts to determine support for differentiation
        methods using the following order:

        * ``"backprop"``
        * ``"device"``
        * ``"parameter-shift"``
        * ``"finite-diff"``

        The first differentiation method that is supported (going from
        top to bottom) will be returned.

        Args:
            device (.Device): PennyLane device
            interface (str): name of the requested interface

        Returns:
            tuple[.QuantumTape, str, str]: tuple containing the compatible
            QuantumTape, the interface to apply, and the method argument
            to pass to the ``QuantumTape.jacobian`` method
        """
        try:
            return QNode._validate_backprop_method(device, interface)
        except qml.QuantumFunctionError:
            try:
                return QNode._validate_device_method(device, interface)
            except qml.QuantumFunctionError:
                try:
                    return QNode._get_parameter_shift_tape(device), interface, "best"
                except qml.QuantumFunctionError:
                    return QuantumTape, interface, "numeric"

    @staticmethod
    def _validate_backprop_method(device, interface):
        """Validates whether a particular device and QuantumTape interface
        supports the ``"backprop"`` differentiation method.

        Args:
            device (.Device): PennyLane device
            interface (str): name of the requested interface

        Returns:
            tuple[.QuantumTape, str, str]: tuple containing the compatible
            QuantumTape, the interface to apply, and the method argument
            to pass to the ``QuantumTape.jacobian`` method

        Raises:
            qml.QuantumFunctionError: if the device does not support backpropagation, or the
            interface provided is not compatible with the device
        """
        # determine if the device supports backpropagation
        backprop_interface = device.capabilities().get("passthru_interface", None)

        if backprop_interface is not None:

            if interface == backprop_interface:
                return QuantumTape, None, "backprop"

            raise qml.QuantumFunctionError(
                f"Device {device.short_name} only supports diff_method='backprop' when using the "
                f"{backprop_interface} interface."
            )

        raise qml.QuantumFunctionError(
            f"The {device.short_name} device does not support native computations with "
            "autodifferentiation frameworks."
        )

    @staticmethod
    def _validate_device_method(device, interface):
        """Validates whether a particular device and QuantumTape interface
        supports the ``"device"`` differentiation method.

        Args:
            device (.Device): PennyLane device
            interface (str): name of the requested interface

        Returns:
            tuple[.QuantumTape, str, str]: tuple containing the compatible
            QuantumTape, the interface to apply, and the method argument
            to pass to the ``QuantumTape.jacobian`` method

        Raises:
            qml.QuantumFunctionError: if the device does not provide a native method for computing
            the Jacobian
        """
        # determine if the device provides its own jacobian method
        provides_jacobian = device.capabilities().get("provides_jacobian", False)

        if not provides_jacobian:
            raise qml.QuantumFunctionError(
                f"The {device.short_name} device does not provide a native "
                "method for computing the jacobian."
            )

        return QuantumTape, interface, "device"

    @staticmethod
    def _get_parameter_shift_tape(device):
        """Validates whether a particular device
        supports the parameter-shift differentiation method, and returns
        the correct tape.

        Args:
            device (.Device): PennyLane device

        Returns:
            .QuantumTape: the compatible QuantumTape

        Raises:
            qml.QuantumFunctionError: if the device model does not have a corresponding
            parameter-shift rule
        """
        # determine if the device provides its own jacobian method
        model = device.capabilities().get("model", None)

        if model == "qubit":
            return QubitParamShiftTape

        if model == "cv":
            return CVParamShiftTape

        raise qml.QuantumFunctionError(
            f"Device {device.short_name} uses an unknown model ('{model}') "
            "that does not support the parameter-shift rule."
        )

    def construct(self, args, kwargs):
        """Call the quantum function with a tape context, ensuring the operations get queued."""

        self.qtape = self._tape()

        # apply the interface (if any)
        if self.interface is not None:
            self.INTERFACE_MAP[self.interface](self)

        with self.qtape:
            measurement_processes = self.func(*args, **kwargs)

        if not isinstance(measurement_processes, Sequence):
            measurement_processes = (measurement_processes,)

        if not all(isinstance(m, MeasurementProcess) for m in measurement_processes):
            raise qml.QuantumFunctionError(
                "A quantum function must return either a single measurement, "
                "or a nonempty sequence of measurements."
            )

        if not all(ret == m for ret, m in zip(measurement_processes, self.qtape.measurements)):
            raise qml.QuantumFunctionError(
                "All measurements must be returned in the order they are measured."
            )

        # provide the jacobian options
        self.qtape.jacobian_options = self.diff_options

        stop_at = self.device.operations

        # Hotfix that allows controlled rotations to return the correct gradients
        # when using the parameter shift rule.
        if isinstance(self.qtape, QubitParamShiftTape):
            # controlled rotations aren't supported by the parameter-shift rule
            stop_at = set(self.device.operations) - {"CRX", "CRZ", "CRY", "CRot"}

        # expand out the tape, if any operations are not supported on the device
        if not {op.name for op in self.qtape.operations}.issubset(stop_at):
            self.qtape = self.qtape.expand(
                depth=self.max_expansion, stop_at=lambda obj: obj.name in stop_at
            )

    def __call__(self, *args, **kwargs):
        # construct the tape
        self.construct(args, kwargs)

        # execute the tape
        return self.qtape.execute(device=self.device)

    def to_tf(self, dtype=None):
        """Apply the TensorFlow interface to the internal quantum tape.

        Args:
            dtype (tf.dtype): The dtype that the TensorFlow QNode should
                output. If not provided, the default is ``tf.float64``.

        Raises:
            qml.QuantumFunctionError: if TensorFlow >= 2.1 is not installed
        """
        # pylint: disable=import-outside-toplevel
        try:
            import tensorflow as tf
            from pennylane.beta.interfaces.tf import TFInterface

            self.interface = "tf"

            if not isinstance(self.dtype, tf.DType):
                self.dtype = None

            self.dtype = dtype or self.dtype or TFInterface.dtype

            if self.qtape is not None:
                TFInterface.apply(self.qtape, dtype=self.dtype)

        except ImportError:
            raise qml.QuantumFunctionError(
                "TensorFlow not found. Please install the latest "
                "version of TensorFlow to enable the 'tf' interface."
            )

    def to_torch(self, dtype=None):
        """Apply the Torch interface to the internal quantum tape.

        Args:
            dtype (tf.dtype): The dtype that the Torch QNode should
                output. If not provided, the default is ``torch.float64``.

        Raises:
            qml.QuantumFunctionError: if PyTorch >= 1.3 is not installed
        """
        # pylint: disable=import-outside-toplevel
        try:
            import torch
            from pennylane.beta.interfaces.torch import TorchInterface

            self.interface = "torch"

            if not isinstance(self.dtype, torch.dtype):
                self.dtype = None

            self.dtype = dtype or self.dtype or TorchInterface.dtype

            if self.qtape is not None:
                TorchInterface.apply(self.qtape, dtype=self.dtype)

        except ImportError:
            raise qml.QuantumFunctionError(
                "PyTorch not found. Please install the latest "
                "version of PyTorch to enable the 'torch' interface."
            )

    def to_autograd(self):
        """Apply the Autograd interface to the internal quantum tape."""
        self.interface = "autograd"
        self.dtype = AutogradInterface.dtype

        if self.qtape is not None:
            AutogradInterface.apply(self.qtape)

    INTERFACE_MAP = {"autograd": to_autograd, "torch": to_torch, "tf": to_tf}


def qnode(device, interface="autograd", diff_method="best", **diff_options):
    """Decorator for creating QNodes.

    This decorator is used to indicate to PennyLane that the decorated function contains a
    :ref:`quantum variational circuit <glossary_variational_circuit>` that should be bound to a
    compatible device.

    The QNode calls the quantum function to construct a :class:`~.QuantumTape` instance representing
    the quantum circuit.

    .. note::

        As the quantum tape is a *beta* feature, the standard PennyLane
        measurement functions cannot be used. You will need to instead
        import modified measurement functions within the quantum tape:

        >>> from pennylane.beta.queuing import expval, var, sample, probs

    Args:
        func (callable): a quantum function
        device (~.Device): a PennyLane-compatible device
        interface (str): The interface that will be used for classical backpropagation.
            This affects the types of objects that can be passed to/returned from the QNode:

            * ``interface='autograd'``: Allows autograd to backpropogate
              through the QNode. The QNode accepts default Python types
              (floats, ints, lists) as well as NumPy array arguments,
              and returns NumPy arrays.

            * ``interface='torch'``: Allows PyTorch to backpropogate
              through the QNode. The QNode accepts and returns Torch tensors.

            * ``interface='tf'``: Allows TensorFlow in eager mode to backpropogate
              through the QNode. The QNode accepts and returns
              TensorFlow ``tf.Variable`` and ``tf.tensor`` objects.

            * ``None``: The QNode accepts default Python types
              (floats, ints, lists) as well as NumPy array arguments,
              and returns NumPy arrays. It does not connect to any
              machine learning library automatically for backpropagation.

        diff_method (str, None): the method of differentiation to use in the created QNode.

            * ``"best"``: Best available method. Uses classical backpropagation or the
              device directly to compute the gradient if supported, otherwise will use
              the analytic parameter-shift rule where possible with finite-difference as a fallback.

            * ``"backprop"``: Use classical backpropagation. Only allowed on simulator
              devices that are classically end-to-end differentiable, for example
              :class:`default.tensor.tf <~.DefaultTensorTF>`. Note that the returned
              QNode can only be used with the machine-learning framework supported
              by the device; a separate ``interface`` argument should not be passed.

            * ``"reversible"``: Uses a reversible method for computing the gradient.
              This method is similar to ``"backprop"``, but trades off increased
              runtime with significantly lower memory usage. Compared to the
              parameter-shift rule, the reversible method can be faster or slower,
              depending on the density and location of parametrized gates in a circuit.
              Only allowed on (simulator) devices with the "reversible" capability,
              for example :class:`default.qubit <~.DefaultQubit>`.

            * ``"device"``: Queries the device directly for the gradient.
              Only allowed on devices that provide their own gradient rules.

            * ``"parameter-shift"``: Use the analytic parameter-shift
              rule for all supported quantum operation arguments, with finite-difference
              as a fallback.

            * ``"finite-diff"``: Uses numerical finite-differences for all quantum
              operation arguments.

    Keyword Args:
        h=1e-7 (float): Step size for the finite difference method.
        order=1 (int): The order of the finite difference method to use. ``1`` corresponds
            to forward finite differences, ``2`` to centered finite differences.

    **Example**

    >>> from pennylane.beta.queuing import expval, var, sample, probs
    >>> from pennylane.beta.tapes import qnode
    >>> dev = qml.device("default.qubit", wires=1)
    >>> @qnode(dev)
    >>> def circuit(x):
    >>>     qml.RX(x, wires=0)
    >>>     return expval(qml.PauliZ(0))
    """

    @lru_cache()
    def qfunc_decorator(func):
        """The actual decorator"""
        qn = QNode(func, device, interface=interface, diff_method=diff_method, **diff_options)
        return update_wrapper(qn, func)

    return qfunc_decorator
<|MERGE_RESOLUTION|>--- conflicted
+++ resolved
@@ -19,12 +19,8 @@
 
 import numpy as np
 
-<<<<<<< HEAD
-from pennylane._device import Device, QuantumFunctionError
-=======
 import pennylane as qml
 from pennylane import Device
->>>>>>> ec6e997b
 from pennylane.beta.queuing import MeasurementProcess
 from pennylane.beta.tapes import QuantumTape, QubitParamShiftTape, CVParamShiftTape, ReversibleTape
 from pennylane.beta.interfaces.autograd import AutogradInterface
@@ -531,4 +527,4 @@
         qn = QNode(func, device, interface=interface, diff_method=diff_method, **diff_options)
         return update_wrapper(qn, func)
 
-    return qfunc_decorator
+    return qfunc_decorator